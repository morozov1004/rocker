--- conflicted
+++ resolved
@@ -38,20 +38,6 @@
         this.__internal = new Internal();
     }
     
-<<<<<<< HEAD
-    protected Raw raw(Object obj) throws IOException {
-        if (obj == null) {
-            throw new NullPointerException("Value was null");
-        }
-        return Raw.of(obj.toString());
-    }
-    
-    protected Raw raw(String s) throws IOException {
-        if (s == null) {
-            throw new NullPointerException("Value was null");
-        }
-        return Raw.of(s);
-=======
     @Override
     protected void __associate(RockerTemplate context) {
         // safe to assume its a default instance
@@ -62,7 +48,6 @@
         // internally the out, content type, and stringify are all shared
         __internal.setOut(otherContext.__internal.getOut());
         __internal.setContentType(otherContext.__internal.getContentType(), otherContext.__internal.getStringify());
->>>>>>> 6d66904f
     }
     
     @Override
